--- conflicted
+++ resolved
@@ -179,13 +179,8 @@
 				continue
 			}
 		}
-<<<<<<< HEAD
-		var elem logger.StructLog
-		if err := json.Unmarshal(data, &elem); err != nil {
-=======
 		var rElem revmStructLog
 		if err := json.Unmarshal(data, &rElem); err != nil {
->>>>>>> f31084b6
 			fmt.Printf("revm err: %v, line\n\t%v\n", err, string(data))
 			continue
 		}
